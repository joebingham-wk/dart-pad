--- conflicted
+++ resolved
@@ -4,7 +4,8 @@
 
 library dart_pad.common;
 
-<<<<<<< HEAD
+final String serverURL = 'https://dart-services.appspot.com/';
+//final String serverURL = 'http://127.0.0.1:8082/';
 
 // TODO: This is just for testing this PR remove when the dart-services are
 // updated and this PR is ready for merge
@@ -12,10 +13,6 @@
 //final String serverURL = 'https://dart-services.appspot.com/';
 final String serverURL = 'http://doc-test.dart-services.appspot.com/';
 //final String serverURL = 'http://127.0.0.1:8080/';
-=======
-final String serverURL = 'https://dart-services.appspot.com/';
-//final String serverURL = 'http://127.0.0.1:8082/';
->>>>>>> d59929d2
 
 final Duration serviceCallTimeout = new Duration(seconds: 10);
 final Duration longServiceCallTimeout = new Duration(seconds: 20);
