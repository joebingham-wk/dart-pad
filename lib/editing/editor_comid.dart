// Copyright (c) 2015, the Dart project authors.  Please see the AUTHORS file
// for details. All rights reserved. Use of this source code is governed by a
// BSD-style license that can be found in the LICENSE file.

library editor.comid;

import 'dart:async';
import 'dart:html' as html;
import 'dart:math';

import 'package:comid/addon/comment/comment.dart' as comments;
import 'package:comid/addon/edit/closebrackets.dart';
import 'package:comid/addon/edit/matchbrackets.dart';
import 'package:comid/addon/edit/show-hint.dart' as hints;
import 'package:comid/addon/mode/css.dart';
import 'package:comid/addon/mode/dart.dart';
import 'package:comid/addon/mode/htmlmixed.dart';
import 'package:comid/codemirror.dart' hide Document;

import 'editor.dart' hide Position;
import 'editor.dart' as ed show Position;

export 'editor.dart';

final ComidFactory comidFactory = new ComidFactory._();

final _gutterId = 'CodeMirror-lint-markers';

class ComidFactory extends EditorFactory {
  ComidFactory._();

  List<String> get modes => ['dart', 'html', 'css'];
  List<String> get themes => ['zenburn'];

  bool get inited {
    // TODO: Comparing to `'null'` can't be right.
    return CodeMirror.getMode({}, 'dart').name != 'null';
  }

  Future init() {
    DartMode.initialize();
    HtmlMode.initialize();
    CssMode.initialize();
    hints.initialize();
    comments.initialize();
    initializeBracketMatching();
    initializeBracketClosing();

    List futures = [];
//    html.Element head = html.querySelector('html head');

//    // <link href="packages/dart_pad/editing/editor_codemirror.css"
//    //   rel="stylesheet">
//    html.LinkElement link = new html.LinkElement();
//    link.rel = 'stylesheet';
//    link.href = cssRef;
//    futures.add(_appendNode(head, link));

    return Future.wait(futures);
  }

  Editor createFromElement(html.Element element, {Map options}) {
    if (options == null) {
      options = {
        'continueComments': {'continueLineComment': false},
        'autofocus': true,
        // Removing this - with this enabled you can't type a forward slash.
        //'autoCloseTags': true,
        'autoCloseBrackets': true,
        'matchBrackets': true,
        'tabSize': 2,
        'lineWrapping': false,
        'indentUnit': 2,
        'cursorHeight': 0.85,
        //'gutters': [_gutterId],
        'extraKeys': {
          'Ctrl-Space': 'autocomplete',
          (mac ? "Cmd-/" : "Ctrl-/"): "toggleComment"
        },
        //'lint': true,
        'theme': 'zenburn'
      };
    }

    CodeMirror.defaultCommands['autocomplete'] = showDartCompletions;
    return new _CodeMirrorEditor._(this,
        new CodeMirror(element, options));
  }

  hints.CompletionOptions options;
  CodeCompleter completer;
  String completoinMode;

  bool get supportsCompletionPositioning => false;

  void registerCompleter(String mode, CodeCompleter codeCompleter) {
    options = new hints.CompletionOptions(
        hint: computeProposals,
        completeOnSingleClick: true,
        async: true);
    completer = codeCompleter;
    completoinMode = mode;
  }

  showDartCompletions([CodeMirror cm, var _]) {
    if (cm.doc.mode.name == completoinMode) {
      hints.showHint(cm, options);
    } else {
      hints.showHint(cm, new hints.CompletionOptions(
          hint: CodeMirror.getNamedHelper('hint', 'auto'),
          completeOnSingleClick: true));
    }
  }

  hints.ProposalList computeProposals( // rtn val only used in sync mode
      CodeMirror cm,
      hints.CompletionOptions options,
      [hints.ShowProposals displayProposals]) {
    assert(displayProposals != null); // ensure async
    _CodeMirrorEditor ed = new _CodeMirrorEditor._(this, cm); // new instance!?
    Future<CompletionResult> props = completer.complete(ed);
    Pos pos = cm.getCursor();
    props.then((CompletionResult completions) {
      List<Completion> completionList = completions.completions;
      hints.ProposalList proposals;
      List<hints.Proposal> list = completionList.map((Completion completion) =>
          // this map is broken -- should use custom display ala Dart Editor
          new hints.Proposal(completion.value)).toList();
      proposals = new hints.ProposalList(list: list, from: pos, to: pos);
      displayProposals(proposals);
    });
    return null;
  }
}

class _CodeMirrorEditor extends Editor {
  final CodeMirror cm;

  _CodeMirrorDocument _document;

  _CodeMirrorEditor._(ComidFactory factory, this.cm) : super(factory) {
    _document = new _CodeMirrorDocument._(this, cm.getDoc());
  }

  Document get document => _document;

  Document createDocument({String content, String mode}) {
    if (mode == 'html') mode = 'text/html';
    if (content == null) content = '';

    // TODO: For `html`, enable and disable the 'autoCloseTags' option.
    return new _CodeMirrorDocument._(this, new Doc(content, mode));
  }

  void execCommand(String name) {
    cm.execCommand(name);
  }

  // TODO: Implement completionActive for comid.
  bool get completionActive => false;

  // TODO: Implement completionActivelyInvoked for comid.
  bool get completionAutoInvoked => false;
  set completionAutoInvoked(bool value) { }

  String get mode => cm.doc.getMode().name;
  set mode(String str) => cm.setOption('mode', str);

  String get theme => cm.getOption('theme');
  set theme(String str) => cm.setOption('theme', str);

<<<<<<< HEAD
  // TODO: Add a cursorCoords getter for comid
  Point get cursorCoords => null;
=======
  bool get hasFocus => cm.state.focused;
>>>>>>> bfc8d821

  void focus() => cm.focus();
  void resize() => cm.refresh();

  bool get hasFocus => cm.state.focused;

  void swapDocument(Document document) {
    _document = document;
    cm.swapDoc(_document.doc);
  }

}

class _CodeMirrorDocument extends Document {
  final Doc doc;

  final List<LineWidget> widgets = [];
  final List<html.DivElement> nodes = [];

  String _lastSetValue;

  _CodeMirrorDocument._(_CodeMirrorEditor editor, this.doc) : super(editor);

  _CodeMirrorEditor get parent => editor;

  String get value => doc.getValue();

  set value(String str) {
    _lastSetValue = str;
    doc.setValue(str);
    doc.markClean();
    doc.clearHistory();
  }

  ed.Position get cursor => _posFromPos(doc.getCursor());

  void select(ed.Position start, [ed.Position end]) {
    if (end != null) {
      doc.setSelection(_posToPos(start), _posToPos(end));
    } else {
      doc.setSelection(_posToPos(start));
    }
  }

  String get selection => doc.getSelection(value);

  String get mode => parent.mode;

  bool get isClean => doc.isClean();

  void markClean() => doc.markClean();

  void setAnnotations(List<Annotation> annotations) {
    // TODO: Codemirror lint has no support for info markers - contribute some?
//    CodeMirror cm = parent.cm;
//    cm.clearGutter(_gutterId);

    for (TextMarker marker in doc.getAllMarks()) {
      marker.clear();
    }

    for (LineWidget widget in widgets) {
      widget.clear();
    }
    widgets.clear();

    for (html.DivElement e in nodes) {
      e.parent.children.remove(e);
    }
    nodes.clear();

    // Sort annotations so that the errors are set first.
    annotations.sort();

    int lastLine = -1;

    for (Annotation an in annotations) {
      // Create in-line squiggles.
      doc.cm.markText(_posToPos(an.start), _posToPos(an.end),
          className: 'squiggle-${an.type}', title: an.message);

      // Create markers in the margin.
      if (lastLine == an.line) continue;
      lastLine = an.line;
    }
  }

  int indexFromPos(ed.Position position) =>
      doc.indexFromPos(_posToPos(position));

  ed.Position posFromIndex(int index) => _posFromPos(doc.posFromIndex(index));

  Pos _posToPos(ed.Position position) =>
      new Pos(position.line, position.char);

  ed.Position _posFromPos(Pos position) =>
      new ed.Position(position.line, position.char);

  Stream get onChange => doc.onEvent('change', 2).where((_) {
      if (value != _lastSetValue) return true;
      _lastSetValue = null;
      return false;
    });

  /**
   * This method should be called if any events listeners were added to the
   * object.
   */
  void dispose() {
    doc.dispose();
  }
}<|MERGE_RESOLUTION|>--- conflicted
+++ resolved
@@ -169,23 +169,18 @@
   String get theme => cm.getOption('theme');
   set theme(String str) => cm.setOption('theme', str);
 
-<<<<<<< HEAD
   // TODO: Add a cursorCoords getter for comid
   Point get cursorCoords => null;
-=======
+
   bool get hasFocus => cm.state.focused;
->>>>>>> bfc8d821
 
   void focus() => cm.focus();
   void resize() => cm.refresh();
-
-  bool get hasFocus => cm.state.focused;
 
   void swapDocument(Document document) {
     _document = document;
     cm.swapDoc(_document.doc);
   }
-
 }
 
 class _CodeMirrorDocument extends Document {
