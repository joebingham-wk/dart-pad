// Copyright (c) 2014, the Dart project authors.  Please see the AUTHORS file
// for details. All rights reserved. Use of this source code is governed by a
// BSD-style license that can be found in the LICENSE file.

library editor.codemirror;

import 'dart:async';
import 'dart:html' as html;
import 'dart:js';
import 'dart:math';

import 'package:codemirror/codemirror.dart' hide Position;
import 'package:codemirror/codemirror.dart' as pos show Position;
import 'package:codemirror/hints.dart';

import 'editor.dart' hide Position;
import 'editor.dart' as ed show Position;

export 'editor.dart';

final CodeMirrorFactory codeMirrorFactory = new CodeMirrorFactory._();

final _gutterId = 'CodeMirror-lint-markers';

class CodeMirrorFactory extends EditorFactory {
  //static final String cssRef = 'packages/dart_pad/editing/editor_codemirror.css';
  static final String jsRef = 'packages/codemirror/codemirror.js';

  CodeMirrorFactory._();

  List<String> get modes => CodeMirror.MODES;
  List<String> get themes => CodeMirror.THEMES;

  bool get inited {
    List scripts = html.querySelectorAll('head script');
    return scripts.any((script) => script.src == jsRef);
  }

  Future init() {
    List futures = [];
    //html.Element head = html.querySelector('html head');

//    // <link href="packages/dart_pad/editing/editor_codemirror.css"
//    //   rel="stylesheet">
//    html.LinkElement link = new html.LinkElement();
//    link.rel = 'stylesheet';
//    link.href = cssRef;
//    futures.add(_appendNode(head, link));

//    // <script src="packages/codemirror/codemirror.js"></script>
//    html.ScriptElement script = new html.ScriptElement();
//    script.src = jsRef;
//    futures.add(_appendNode(head, script));

    return Future.wait(futures);
  }

  Editor createFromElement(html.Element element, {Map options}) {
    if (options == null) {
      options = {
        'continueComments': {'continueLineComment': false},
        'autofocus': true,
        // Removing this - with this enabled you can't type a forward slash.
        //'autoCloseTags': true,
        'autoCloseBrackets': true,
        'matchBrackets': true,
        'tabSize': 2,
        'lineWrapping': true,
        'indentUnit': 2,
        'cursorHeight': 0.85,
        //'gutters': [_gutterId],
        'extraKeys': {
          'Ctrl-Space': (jsEditor) {
            // TODO: maybe move this to playground ?
            CodeMirror editor = new CodeMirror.fromJsObject(jsEditor);
            editor.jsProxy['state']['completionAutoInvoked'] = false;
            editor.execCommand('autocomplete');
          },
          'Cmd-/': 'toggleComment',
          'Ctrl-/': 'toggleComment'
        },
        'hintOptions': {
          'completeSingle': false
        },
        //'lint': true,
        'theme': 'zenburn' // ambiance, vibrant-ink, monokai, zenburn
      };
    }

    return new _CodeMirrorEditor._(this,
        new CodeMirror.fromElement(element, options: options));
  }

  bool get supportsCompletionPositioning => true;

  void registerCompleter(String mode, CodeCompleter completer) {
    Hints.registerHintsHelperAsync(mode, (CodeMirror editor, [HintsOptions options]) {
      return _completionHelper(editor, completer, options);
    });
  }

  Future<HintResults> _completionHelper(CodeMirror editor,
      CodeCompleter completer, HintsOptions options) {
    _CodeMirrorEditor ed = new _CodeMirrorEditor._(this, editor);

    return completer.complete(ed).then((CompletionResult result) {
      Doc doc = editor.getDoc();
      pos.Position from =  doc.posFromIndex(result.replaceOffset);
      pos.Position to = doc.posFromIndex(
          result.replaceOffset + result.replaceLength);
      String stringToReplace = doc.getValue().substring(
          result.replaceOffset, result.replaceOffset + result.replaceLength);

      List<HintResult> hints = result.completions.map((Completion completion) {
        return new HintResult(
            completion.value,
            displayText: completion.displayString,
            className: completion.type,
            hintApplier: (CodeMirror editor, HintResult hint, pos.Position from,
                pos.Position to) {
              doc.replaceRange(hint.text, from, to);
              if (completion.cursorOffset != null) {
                int diff = hint.text.length - completion.cursorOffset;
                doc.setCursor(new pos.Position(
                    editor.getCursor().line, editor.getCursor().ch - diff));
              }
            },
            hintRenderer: (html.Element element, HintResult hint) {
              element.innerHtml = completion.displayString.replaceFirst(
                  stringToReplace,"<em>${stringToReplace}</em>"
              );
            }
        );
      }).toList();

      // Only show 'no suggestions' if the completion was explicitly invoked
      // or if the popup was already active.
      if (hints.isEmpty
            && (ed.completionActive
                  || (!ed.completionActive && !ed.completionAutoInvoked))) {
        hints = [
          new HintResult(stringToReplace,
              displayText: "No suggestions", className: "type-no_suggestions")
        ];
      }

      return new HintResults.fromHints(hints, from, to);
    });
  }
}

class _CodeMirrorEditor extends Editor {
  final CodeMirror cm;

  _CodeMirrorDocument _document;

  _CodeMirrorEditor._(CodeMirrorFactory factory, this.cm) : super(factory) {
    _document = new _CodeMirrorDocument._(this, cm.getDoc());
  }
  
  Document get document => _document;

  Document createDocument({String content, String mode}) {
    if (mode == 'html') mode = 'text/html';
    if (content == null) content = '';

    // TODO: For `html`, enable and disable the 'autoCloseTags' option.
    return new _CodeMirrorDocument._(this, new Doc(content, mode));
  }

  void execCommand(String name) {
    cm.execCommand(name);
  }

  bool get completionActive {
    if (cm.jsProxy['state']['completionActive'] == null) {
      return false;
    } else {
      return cm.jsProxy['state']['completionActive']['widget'] != null;
    }
  }

  bool get completionAutoInvoked
      => cm.jsProxy['state']['completionAutoInvoked'];
  set completionAutoInvoked(bool value)
      => cm.jsProxy['state']['completionAutoInvoked'] = value;

  String get mode => cm.getMode();
  set mode(String str) => cm.setMode(str);

  String get theme => cm.getTheme();
  set theme(String str) => cm.setTheme(str);

<<<<<<< HEAD
  Point get cursorCoords {
    JsObject js = cm.call("cursorCoords");
    return new Point(js["left"], js["top"]);
  }
=======
  bool get hasFocus => cm.jsProxy['state']['focused'];
>>>>>>> bfc8d821

  void focus() => cm.focus();

  bool get hasFocus => cm.jsProxy['state']['focused'];

  void resize() => cm.refresh();

  void swapDocument(Document document) {
    _document = document;
    cm.swapDoc(_document.doc);
  }
}

class _CodeMirrorDocument extends Document {
  final Doc doc;

  final List<LineWidget> widgets = [];
  final List<html.DivElement> nodes = [];

  /**
   * We use `_lastSetValue` here to avoid a change notification when we
   * programatically change the `value` field.
   */
  String _lastSetValue;

  _CodeMirrorDocument._(_CodeMirrorEditor editor, this.doc) : super(editor);

  _CodeMirrorEditor get parent => editor;

  String get value => doc.getValue();

  set value(String str) {
    _lastSetValue = str;
    doc.setValue(str);
    doc.markClean();
    // TODO: Switch over to non-JS interop when this method is exposed.
    doc.jsProxy.callMethod('clearHistory');
  }

  ed.Position get cursor => _posFromPos(doc.getCursor());

  void select(ed.Position start, [ed.Position end]) {
    if (end != null) {
      doc.setSelection(_posToPos(start), head: _posToPos(end));
    } else {
      doc.setSelection(_posToPos(start));
    }
  }

  String get selection => doc.getSelection(value);

  String get mode => parent.mode;

  bool get isClean => doc.isClean();

  void markClean() => doc.markClean();

  void setAnnotations(List<Annotation> annotations) {
    // TODO: Codemirror lint has no support for info markers - contribute some?
//    CodeMirror cm = parent.cm;
//    cm.clearGutter(_gutterId);

    for (TextMarker marker in doc.getAllMarks()) {
      marker.clear();
    }

    for (LineWidget widget in widgets) {
      widget.clear();
    }
    widgets.clear();

    for (html.DivElement e in nodes) {
      e.parent.children.remove(e);
    }
    nodes.clear();

    // Sort annotations so that the errors are set first.
    annotations.sort();

    int lastLine = -1;

    for (Annotation an in annotations) {
      // Create in-line squiggles.
      doc.markText(_posToPos(an.start), _posToPos(an.end),
          className: 'squiggle-${an.type}', title: an.message);

      // Create markers in the margin.
      if (lastLine == an.line) continue;
      lastLine = an.line;

//      html.DivElement node = new html.DivElement();
//      //node.style.position = 'absolute';
//      node.text = an.message;
//      node.style.backgroundColor = '#444';
//      //node.style.height = '40px';
//      //nodes.add(node);
//      //(editor as _CodeMirrorEditor).cm.addWidget(_posToPos(an.start), node);
//      widgets.add(
//          (editor as _CodeMirrorEditor).cm.addLineWidget(an.line - 1, node));
//
////      cm.setGutterMarker(an.line - 1, _gutterId,
////          _makeMarker(an.type, an.message, an.start, an.end));
    }
  }

  int indexFromPos(ed.Position position) =>
      doc.indexFromPos(_posToPos(position));

  ed.Position posFromIndex(int index) => _posFromPos(doc.posFromIndex(index));

  pos.Position _posToPos(ed.Position position) =>
      new pos.Position(position.line, position.char);

  ed.Position _posFromPos(pos.Position position) =>
      new ed.Position(position.line, position.ch);

//  html.Element _makeMarker(String severity, String tooltip, ed.Position start,
//      ed.Position end) {
//    html.Element marker = new html.DivElement();
//    marker.className = "CodeMirror-lint-marker-" + severity;
//    if (tooltip != null) marker.title = tooltip;
//    marker.onClick.listen((_) {
//      doc.setSelection(new pos.Position(start.line, start.char),
//          head: new pos.Position(end.line, end.char));
//    });
//    return marker;
//  }

  Stream get onChange => doc.onChange.where((_) {
    if (value != _lastSetValue) {
      _lastSetValue = null;
      return true;
    } else {
      //_lastSetValue = null;
      return false;
    }
  });
}

//Future _appendNode(html.Element parent, html.Element child) {
//  Completer completer = new Completer();
//  child.onLoad.listen((e) {
//    completer.complete();
//  });
//  parent.nodes.add(child);
//  return completer.future;
//}<|MERGE_RESOLUTION|>--- conflicted
+++ resolved
@@ -157,7 +157,7 @@
   _CodeMirrorEditor._(CodeMirrorFactory factory, this.cm) : super(factory) {
     _document = new _CodeMirrorDocument._(this, cm.getDoc());
   }
-  
+
   Document get document => _document;
 
   Document createDocument({String content, String mode}) {
@@ -191,19 +191,14 @@
   String get theme => cm.getTheme();
   set theme(String str) => cm.setTheme(str);
 
-<<<<<<< HEAD
+  bool get hasFocus => cm.jsProxy['state']['focused'];
+
   Point get cursorCoords {
     JsObject js = cm.call("cursorCoords");
     return new Point(js["left"], js["top"]);
   }
-=======
-  bool get hasFocus => cm.jsProxy['state']['focused'];
->>>>>>> bfc8d821
 
   void focus() => cm.focus();
-
-  bool get hasFocus => cm.jsProxy['state']['focused'];
-
   void resize() => cm.refresh();
 
   void swapDocument(Document document) {
