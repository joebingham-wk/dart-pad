// Copyright (c) 2015, the Dart project authors.  Please see the AUTHORS file
// for details. All rights reserved. Use of this source code is governed by a
// BSD-style license that can be found in the LICENSE file.

library dart_pad.summarize;

import 'package:crypto/crypto.dart';

import '../services/dartservices.dart';

/// Instances of this class take string input of dart code as well as an analysis result,
/// and output a text description ofthe code's size, packages, and other useful information.
class Summarizer {
  _SummarizeToken storage;
  String code;
  bool resultsPresent;
<<<<<<< HEAD
  int randomizer;
  
  static Map<String, List<int>> cuttoffs = {
    'size': [8, 30, 1000], //0-7 = small, 8 - 29 = decent, 29+ = gigantic
    'errorCount': [1,5,100]
  };
  
  static Map<String, String> codeKeyWords = {
    'await' : 'await',
    'async' : 'async',
  };
  
  static Map<String, String> additionKeyWords = {
      'pirate' : 'pirates',
      'bird' : 'birds',
  };
    
  static Map<String, List<String>> categories = {
    /// This [size] [codeQuantifier] contains [error] errors and warnings.
    'size-2': ['gigantic', 'Jupiterian sized', 'immense', 
      'massive', 'enormous', 'huge', 'epic', 'humongous'],
    'size-1': ['decently sized', 'exceptional', 'awesome', 
      'amazing', 'visionary', 'legendary'],
    'size-0': ['itty-bitty', 'miniature', 'tiny', 'pint-sized'],
    'compiledQuantifier': ['DART program', 'pad'],
    'failedQuantifier': ['assemblage of characters', 'series of strings', 'grouping of letters'],
    'errorCount-2':['many', 'a motherload of', 'copious amounts of', 'unholy quantities of'],
    'errorCount-1':['some', 'a few', 'sparse amounts of', 'very few instances of'],
    'errorCount-0':['zero', 'no', 'a nonexistent amount of', '0.0000', '0'],
    'use' : ['demonstrates', 'contains', 'illustrates', 'depicts'],
    'code-0': ['It'],
  };
  
=======

>>>>>>> c7de6085
  Summarizer(String input, [AnalysisResults analysis]) {
    if (input == null) throw new ArgumentError('Input cannot be null.');
    resultsPresent = !(analysis == null);
    code = input;
    MD5 encryptor = new MD5();
    encryptor.add(input.codeUnits);
    randomizer = _sumList(encryptor.close());
    storage = new _SummarizeToken(input, analysis);
  }
<<<<<<< HEAD
  
  int _sumList(List<int> list) {
    int sum = 0;
    for (int number in list) {
      sum += number;
    }
    return sum;
  }
  
  String _categorySelector(String category, int itemCount) {
    if (category == 'size' || category == 'errorCount') {
      List<int> maxField = cuttoffs[category];
      int counter = 0;
      while(counter < maxField.length) {
        if (itemCount < maxField[counter]) {
          return '${category}-${counter}';
        }
        counter++;
      }
      return '${category}-${counter - 1}';
    }
    else {
      return null;
    }
  }
  
  String _wordSelector(String category) {
    if (categories.containsKey(category)) {
      List<String> returnSet = categories[category];
      return returnSet.elementAt(randomizer % returnSet.length);
    }
    else {
      return null;
    }
  }
  
  String _sentenceFiller(String word, [int size]) {
    if (size != null) {
      return _wordSelector(_categorySelector(word, size));
    }
    else {
      return _wordSelector(word);
    }
  }
  
  String _additionList(List<String> list) {
    if (list.length == 0) return '';
        String englishList = ' Also, mentions ';
        for (int i = 0; i < list.length; i++) {
          englishList += list[i];
          if (i < list.length - 2) {
            englishList += ', ';
          }
          if (i == list.length - 2) {
            if (i != 0) {
              englishList += ',';
            }
            englishList += ' and ';
          }
        }
        englishList += '. ';
        return englishList;
  }
  
  List<String> _additionSearch() {
    List<String> features = new List<String>();
    for (String feature in  additionKeyWords.keys) {
      if (code.contains(feature)) {
        features.add(additionKeyWords[feature]);
      }
    }
    return features;
  }
  
  List<String> _codeSearch() {
    List<String> features = new List<String>();
    for (String feature in  codeKeyWords.keys) {
      if (code.contains(feature)) {
        features.add(codeKeyWords[feature]);
      }
    }
    return features;
  }
  
  String _featureList (List<String> list) {
    if (list.length == 0) return '';
    String englishList = '${_sentenceFiller('use')} use of ';
    for (int i = 0; i < list.length; i++) {
      englishList += list[i];
      if (i < list.length - 2) {
        englishList += ', ';
      }
      if (i == list.length - 2) {
        if (i != 0) {
          englishList += ',';
        }
        englishList += ' and ';
      }
    }
    englishList += ' features. ';
    return englishList;
  }
  
  String _packageList (List<String> list, {String source}) {
    if (list.length == 0) return '';
    String englishList = '${_sentenceFiller('code-0')} imports ';
    for (int i = 0; i < list.length; i++) {
      englishList += list[i];
      if (i < list.length - 2) {
        englishList += ', ';
      }
      if (i == list.length - 2) {
        if (i != 0) {
          englishList += ',';
        }
        englishList += ' and ';
      }
    }
    if (source == 'packages') englishList += ' from external packages. ';
    else englishList += ' from the dart package as well. ';
    return englishList;
  }
  
=======

>>>>>>> c7de6085
  String returnAsSimpleSummary() {
    if (resultsPresent) {
      String summary = 'Summary: ';
      summary += 'This ${_sentenceFiller('size', storage.linesCode)} ';
      if (storage.errorPresent) {
        summary += '${_sentenceFiller('failedQuantifier')} contains ';
      }
      else {
        summary += '${_sentenceFiller('compiledQuantifier')} contains ';
      }
      summary += '${_sentenceFiller('errorCount', storage.errorCount)} ';
      summary += 'errors and warnings, and ';
      summary += '${_featureList(_codeSearch())}';
      summary += '${_packageList(storage.packageImports, source: 'packages')}';
      summary += '${_packageList(storage.resolvedImports)}';
      summary += '${_additionList(_additionSearch())}';
      return summary;
    }
    else {
      String summary = "Summary: ";
      summary += 'This is a ${_sentenceFiller('size', storage.linesCode)} ';
      summary += '${_sentenceFiller('compiledQuantifier')}.';
      summary += ' ${_featureList(_codeSearch())}';
      summary += ' ${_additionList(_additionSearch())}';
      return summary;
    }
  }
  
  String returnAsVerboseSummary() {
    if (resultsPresent) {
      String summary = "Summary:";
      summary +='There are ${storage.linesCode} lines of code.\n';
      if (storage.errorPresent) summary += 'Errors are present.\n';
      if (storage.errorPresent) summary += 'Warnings are present.\n';
      summary += '${storage.features}\n\n';
      summary += '${storage.packageCount} Package Imports: ${storage.packageImports}.\n';
      summary += '${storage.resolvedCount} Resolved Imports: ${storage.resolvedImports}.\n';
      summary += 'List of ${storage.errorCount} Errors:\n';
      for (AnalysisIssue issue in storage.errors) {
        summary += '- ${_condenseIssue(issue)}\n';
      }
      summary += "```";
      return summary;
    }
    else {
      String summary = "``` \n-- Summary (Under Development) --\n";
      summary +='${storage.linesCode} lines of code.\n';
      return summary;
    }
  }

  String returnAsMarkDown() {
    if (resultsPresent) {
      String summary = "``` \n-- Summary (Under Development) --\n\n";
      summary +='${storage.linesCode} lines of code.\n\n';
      if (storage.errorPresent) summary += 'Errors are present.\n\n';
      if (storage.errorPresent) summary += 'Warnings are present.\n\n';
      summary += '${storage.features} \n\n';
      summary += '${storage.packageCount} Package Imports: ${storage.packageImports}.\n\n';
      summary += '${storage.resolvedCount} Resolved Imports: ${storage.resolvedImports}.\n\n';
      summary += 'List of ${storage.errorCount} Errors:\n\n';
      for (AnalysisIssue issue in storage.errors) {
        summary += '- ${_condenseIssue(issue)}\n';
      }
      summary += "```";
      return summary;
    }
    else {
      String summary = "``` \n-- Summary (Under Development) --\n\n";
      summary +='${storage.linesCode} lines of code.\n\n';
      return summary;
    }
  }

  String _condenseIssue(AnalysisIssue issue) {
    return '''${issue.kind.toUpperCase()} | ${issue.message}\n
  Source at ${issue.sourceName}.\n
  Located at line: ${issue.line}.\n
  ''';
    }
}

class _SummarizeToken {
  int linesCode;
  int packageCount;
  int resolvedCount;
  int errorCount;
<<<<<<< HEAD
  int warningCount;
  
=======

>>>>>>> c7de6085
  bool errorPresent;
  bool warningPresent;

  String features;

  List<String> packageImports;
  List<String> resolvedImports;

  List<AnalysisIssue> errors;

  _SummarizeToken (String input, [AnalysisResults analysis]) {
    linesCode = _linesOfCode(input);
    if (analysis != null) {
      errorPresent = analysis.issues.any((issue) => issue.kind == 'error');
      warningPresent = analysis.issues.any((issue) => issue.kind == 'warning');
      features = _languageFeatures(analysis);
      packageCount= analysis.packageImports.length;
      resolvedCount = analysis.resolvedImports.length;
      packageImports = analysis.packageImports;
      resolvedImports = analysis.resolvedImports;
      errors = analysis.issues;
      errorCount = errors.length;
    }
  }

  String _languageFeatures(AnalysisResults input) {
    // TODO: Add language features.
    return "Language features under construction.";
  }

  int _linesOfCode(String input) {
    return input.split('\n').length;
  }
}<|MERGE_RESOLUTION|>--- conflicted
+++ resolved
@@ -14,7 +14,6 @@
   _SummarizeToken storage;
   String code;
   bool resultsPresent;
-<<<<<<< HEAD
   int randomizer;
   
   static Map<String, List<int>> cuttoffs = {
@@ -48,9 +47,6 @@
     'code-0': ['It'],
   };
   
-=======
-
->>>>>>> c7de6085
   Summarizer(String input, [AnalysisResults analysis]) {
     if (input == null) throw new ArgumentError('Input cannot be null.');
     resultsPresent = !(analysis == null);
@@ -60,7 +56,6 @@
     randomizer = _sumList(encryptor.close());
     storage = new _SummarizeToken(input, analysis);
   }
-<<<<<<< HEAD
   
   int _sumList(List<int> list) {
     int sum = 0;
@@ -183,10 +178,7 @@
     else englishList += ' from the dart package as well. ';
     return englishList;
   }
-  
-=======
-
->>>>>>> c7de6085
+
   String returnAsSimpleSummary() {
     if (resultsPresent) {
       String summary = 'Summary: ';
@@ -274,12 +266,8 @@
   int packageCount;
   int resolvedCount;
   int errorCount;
-<<<<<<< HEAD
   int warningCount;
-  
-=======
-
->>>>>>> c7de6085
+
   bool errorPresent;
   bool warningPresent;
 
