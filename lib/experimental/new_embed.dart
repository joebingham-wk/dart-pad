// Copyright (c) 2019, the Dart project authors.  Please see the AUTHORS file
// for details. All rights reserved. Use of this source code is governed by a
// BSD-style license that can be found in the LICENSE file.

import 'dart:async';
import 'dart:html' hide Document;
import 'dart:math' as math;

import 'package:dart_pad/src/ga.dart';
import 'package:split/split.dart';
import 'package:mdc_web/mdc_web.dart';

import '../completion.dart';
import '../core/dependencies.dart';
import '../core/modules.dart';
import '../dart_pad.dart';
import '../editing/editor.dart';
import '../editing/editor_codemirror.dart';
import '../elements/elements.dart';
import '../modules/dart_pad_module.dart';
import '../modules/dartservices_module.dart';
import '../services/common.dart';
import '../services/dartservices.dart';
import '../services/execution_iframe.dart';
import '../sharing/gists.dart';
import '../src/util.dart';

const int defaultSplitterWidth = 10;

NewEmbed get newEmbed => _newEmbed;

NewEmbed _newEmbed;

var codeMirrorOptions = {
  'continueComments': {'continueLineComment': false},
  'autofocus': false,
  'autoCloseBrackets': true,
  'matchBrackets': true,
  'tabSize': 2,
  'lineWrapping': true,
  'indentUnit': 2,
  'cursorHeight': 0.85,
  'viewportMargin': 100,
  'extraKeys': {
    'Cmd-/': 'toggleComment',
    'Ctrl-/': 'toggleComment',
    'Tab': 'insertSoftTab'
  },
  'hintOptions': {'completeSingle': false},
  'theme': 'zenburn',
  'scrollbarStyle': 'simple',
};

void init(NewEmbedOptions options) {
  _newEmbed = NewEmbed(options);
}

enum NewEmbedMode { dart, flutter, html, inline }

class NewEmbedOptions {
  final NewEmbedMode mode;

  NewEmbedOptions(this.mode);
}

/// An embeddable DartPad UI that provides the ability to test the user's code
/// snippet against a desired result.
class NewEmbed {
  final NewEmbedOptions options;
  DisableableButton executeButton;
  DisableableButton reloadGistButton;
  DisableableButton formatButton;
  DisableableButton showHintButton;
  DisableableButton menuButton;

  DElement navBarElement;
  NewEmbedTabController tabController;
  TabView editorTabView;
  TabView testTabView;
  TabView solutionTabView;
  TabView htmlTabView;
  TabView cssTabView;
  DElement solutionTab;
  MDCMenu menu;

  DElement morePopover;
  DElement showTestCodeCheckmark;
  bool _showTestCode = false;

  Counter unreadConsoleCounter;

  FlashBox testResultBox;
  FlashBox hintBox;

  ExecutionService executionSvc;

  CodeMirrorFactory editorFactory = codeMirrorFactory;

  Editor userCodeEditor;
  Editor testEditor;
  Editor solutionEditor;
  Editor htmlEditor;
  Editor cssEditor;

  NewEmbedContext context;

  Splitter splitter;
  AnalysisResultsController analysisResultsController;

  ConsoleController consoleExpandController;
  DElement webOutputLabel;

  MDCLinearProgress linearProgress;
  Dialog dialog;
  Map<String, String> lastInjectedSourceCode = <String, String>{};

  final DelayedTimer _debounceTimer = DelayedTimer(
    minDelay: Duration(milliseconds: 1000),
    maxDelay: Duration(milliseconds: 5000),
  );

  bool _editorIsBusy = true;

  bool get editorIsBusy => _editorIsBusy;

  /// Toggles the state of several UI components based on whether the editor is
  /// too busy to handle code changes, execute/reset requests, etc.
  set editorIsBusy(bool value) {
    _editorIsBusy = value;
    if (value) {
      linearProgress.root.classes.remove('hide');
    } else {
      linearProgress.root.classes.add('hide');
    }
    userCodeEditor.readOnly = value;
    executeButton.disabled = value;
    formatButton.disabled = value;
    reloadGistButton.disabled = value;
    showHintButton?.disabled = value;
  }

  NewEmbed(this.options) {
    _initHostListener();
    dialog = Dialog();
    tabController =
        NewEmbedTabController(MDCTabBar(querySelector('.mdc-tab-bar')), dialog);

    var tabNames = ['editor', 'solution', 'test'];
    if (options.mode == NewEmbedMode.html) {
      tabNames = ['editor', 'html', 'css', 'solution', 'test'];
    }

    for (var name in tabNames) {
      tabController.registerTab(
        TabElement(querySelector('#$name-tab'), name: name, onSelect: () {
          editorTabView?.setSelected(name == 'editor');
          testTabView?.setSelected(name == 'test');
          solutionTabView?.setSelected(name == 'solution');
          htmlTabView?.setSelected(name == 'html');
          cssTabView?.setSelected(name == 'css');

          if (name == 'editor') {
            userCodeEditor.resize();
            userCodeEditor.focus();
          } else if (name == 'test') {
            testEditor.resize();
            testEditor.focus();
          } else if (name == 'solution') {
            solutionEditor.resize();
            solutionEditor.focus();
          } else if (name == 'html') {
            htmlEditor.resize();
            htmlEditor.focus();
          } else if (name == 'css') {
            cssEditor.resize();
            cssEditor.focus();
          }
        }),
      );
    }

    solutionTab = DElement(querySelector('#solution-tab'));

    navBarElement = DElement(querySelector('#navbar'));

    unreadConsoleCounter = Counter(querySelector('#unread-console-counter'));

    executeButton =
        DisableableButton(querySelector('#execute'), _handleExecute);

    reloadGistButton = DisableableButton(querySelector('#reload-gist'), () {
      if (gistId.isNotEmpty) {
        _loadAndShowGist(gistId);
      } else {
        _resetCode();
      }
    });

    showHintButton = DisableableButton(querySelector('#show-hint'), () {
      var hintElement = DivElement()..text = context.hint;
      var showSolutionButton = AnchorElement()
        ..style.cursor = 'pointer'
        ..text = 'Show solution';
      showSolutionButton.onClick.listen((_) {
        tabController.selectTab('solution', force: true);
      });
      hintBox.showElements([hintElement, showSolutionButton]);
    })..hidden = true;

    tabController.setTabVisibility('test', false);
    showTestCodeCheckmark = DElement(querySelector('#show-test-checkmark'));

    morePopover = DElement(querySelector('#more-popover'));
    menuButton = DisableableButton(querySelector('#menu-button'), () {
      menu.open = !menu.open;
    });
    menu = MDCMenu(querySelector('#main-menu'))
      ..setAnchorCorner(AnchorCorner.bottomLeft)
      ..setAnchorElement(menuButton._element.element);
    menu.listen('MDCMenu:selected', (e) {
      if ((e as CustomEvent).detail['index'] == 0) {
        _showTestCode = !_showTestCode;
        showTestCodeCheckmark.toggleClass('hide', !_showTestCode);
        tabController.setTabVisibility('test', _showTestCode);
      }
    });

    formatButton = DisableableButton(
      querySelector('#format-code'),
      _performFormat,
    );

    testResultBox = FlashBox(querySelector('#test-result-box'));
    hintBox = FlashBox(querySelector('#hint-box'));
    var editorTheme = isDarkMode ? 'darkpad' : 'dartpad';

    userCodeEditor = editorFactory.createFromElement(
        querySelector('#user-code-editor'),
        options: codeMirrorOptions)
      ..theme = editorTheme
      ..mode = 'dart'
      ..showLineNumbers = true;
    userCodeEditor.document.onChange.listen(_performAnalysis);
    userCodeEditor.autoCloseBrackets = false;

    testEditor = editorFactory.createFromElement(querySelector('#test-editor'),
        options: codeMirrorOptions)
      ..theme = editorTheme
      ..mode = 'dart'
      // TODO(devoncarew): We should make this read-only after initial beta
      // testing.
      //..readOnly = true
      ..showLineNumbers = true;

    solutionEditor = editorFactory.createFromElement(
        querySelector('#solution-editor'),
        options: codeMirrorOptions)
      ..theme = editorTheme
      ..mode = 'dart'
      ..showLineNumbers = true;

    htmlEditor = editorFactory.createFromElement(querySelector('#html-editor'),
        options: codeMirrorOptions)
      ..theme = editorTheme
      // TODO(ryjohn): why doesn't editorFactory.modes have html?
      ..mode = 'xml'
      ..showLineNumbers = true;

    cssEditor = editorFactory.createFromElement(querySelector('#css-editor'),
        options: codeMirrorOptions)
      ..theme = editorTheme
      ..mode = 'css'
      ..showLineNumbers = true;

    var editorTabViewElement = querySelector('#user-code-view');
    if (editorTabViewElement != null) {
      editorTabView = TabView(DElement(editorTabViewElement));
    }

    var testTabViewElement = querySelector('#test-view');
    if (testTabViewElement != null) {
      testTabView = TabView(DElement(testTabViewElement));
    }

    var solutionTabViewElement = querySelector('#solution-view');
    if (solutionTabViewElement != null) {
      solutionTabView = TabView(DElement(solutionTabViewElement));
    }

    var htmlTabViewElement = querySelector('#html-view');
    if (htmlTabViewElement != null) {
      htmlTabView = TabView(DElement(htmlTabViewElement));
    }

    var cssTabViewElement = querySelector('#css-view');
    if (cssTabViewElement != null) {
      cssTabView = TabView(DElement(querySelector('#css-view')));
    }

    executionSvc = ExecutionServiceIFrame(querySelector('#frame'))
      ..frameSrc =
          isDarkMode ? '../scripts/frame_dark.html' : '../scripts/frame.html';

    executionSvc.onStderr.listen((err) {
      consoleExpandController.appendError(err);
    });

    executionSvc.onStdout.listen((msg) {
      consoleExpandController.appendMessage(msg);
    });

    executionSvc.testResults.listen((result) {
      if (result.messages.isEmpty) {
        result.messages
            .add(result.success ? 'All tests passed!' : 'Test failed.');
      }
      testResultBox.showStrings(
        result.messages,
        result.success ? FlashBoxStyle.success : FlashBoxStyle.warn,
      );
      ga?.sendEvent(
          'execution', (result.success) ? 'test-success' : 'test-failure');
    });

    analysisResultsController = AnalysisResultsController(
        DElement(querySelector('#issues')),
        DElement(querySelector('#issues-message')),
        DElement(querySelector('#issues-toggle')))
      ..onIssueClick.listen((issue) {
        _jumpTo(issue.line, issue.charStart, issue.charLength, focus: true);
      });

    if (options.mode == NewEmbedMode.flutter ||
        options.mode == NewEmbedMode.html) {
      consoleExpandController = ConsoleExpandController(
          expandButton: querySelector('#console-expand-button'),
          footer: querySelector('#console-output-footer'),
          expandIcon: querySelector('#console-expand-icon'),
          unreadCounter: unreadConsoleCounter,
          consoleElement: querySelector('#console-output-container'),
          onSizeChanged: () {
            userCodeEditor.resize();
            testEditor.resize();
            solutionEditor.resize();
            htmlEditor.resize();
            cssEditor.resize();
          });
    } else {
      consoleExpandController =
          ConsoleController(querySelector('#console-output-container'));
    }

    var webOutputLabelElement = querySelector('#web-output-label');
    if (webOutputLabelElement != null) {
      webOutputLabel = DElement(webOutputLabelElement);
    }

    linearProgress = MDCLinearProgress(querySelector('#progress-bar'));
    linearProgress.determinate = false;

    _initializeMaterialRipples();
    _initModules().then((_) => _initNewEmbed()).then((_) => _emitReady());
  }

  /// Initializes a listener for messages from the parent window. Allows this
  /// embedded iframe to display and run arbitrary Dart code.
  void _initHostListener() {
    window.addEventListener('message', (dynamic event) {
      var data = event.data;
      if (data is! Map) {
        // Ignore unexpected messages
        return;
      }

      var type = data['type'];

      if (type == 'sourceCode') {
        lastInjectedSourceCode = Map<String, String>.from(data['sourceCode']);
        _resetCode();
      }
    });
  }

  /// Sends a ready message to the parent page
  void _emitReady() {
    window.parent.postMessage({'sender': 'frame', 'type': 'ready'}, '*');
  }

  String get gistId {
    Uri url = Uri.parse(window.location.toString());

    if (url.hasQuery &&
        url.queryParameters['id'] != null &&
        isLegalGistId(url.queryParameters['id'])) {
      return url.queryParameters['id'];
    }

    return '';
  }

  Future<void> _initModules() async {
    ModuleManager modules = ModuleManager();

    modules.register(DartPadModule());
    modules.register(DartServicesModule());

    await modules.start();
  }

  void _initNewEmbed() {
    deps[GistLoader] = GistLoader.defaultFilters();
    deps[Analytics] = Analytics();

    context = NewEmbedContext(
        userCodeEditor, testEditor, solutionEditor, htmlEditor, cssEditor);

    editorFactory.registerCompleter(
        'dart', DartCompleter(dartServices, userCodeEditor.document));

    keys.bind(['ctrl-space', 'macctrl-space'], () {
      if (userCodeEditor.hasFocus) {
        userCodeEditor.showCompletions();
      }
    }, 'Completion');

    keys.bind(['alt-enter'], () {
      userCodeEditor.showCompletions(onlyShowFixes: true);
    }, 'Quick fix');

    keys.bind(['ctrl-enter', 'macctrl-enter'], _handleExecute, 'Run');

    document.onKeyUp.listen(_handleAutoCompletion);

    var horizontal = true;
    var webOutput = querySelector('#web-output');
    List splitterElements;
    if (options.mode == NewEmbedMode.flutter ||
        options.mode == NewEmbedMode.html) {
      var editorAndConsoleContainer =
          querySelector('#editor-and-console-container');
      splitterElements = [editorAndConsoleContainer, webOutput];
    } else if (options.mode == NewEmbedMode.inline) {
      var editorContainer = querySelector('#editor-container');
      var consoleView = querySelector('#console-view');
      consoleView.removeAttribute('hidden');
      splitterElements = [editorContainer, consoleView];
      horizontal = false;
    } else {
      var editorContainer = querySelector('#editor-container');
      var consoleView = querySelector('#console-view');
      consoleView.removeAttribute('hidden');
      splitterElements = [editorContainer, consoleView];
    }

    splitter = flexSplit(
      splitterElements,
      horizontal: horizontal,
      gutterSize: defaultSplitterWidth,
      // set initial sizes (in percentages)
      sizes: [initialSplitPercent, (100 - initialSplitPercent)],
      // set the minimum sizes (in pixels)
      minSize: [100, 100],
    );

    if (gistId.isNotEmpty) {
      _loadAndShowGist(gistId, analyze: false);
    }

    // set enabled/disabled state of various buttons
    editorIsBusy = false;
  }

  Future<void> _loadAndShowGist(String id, {bool analyze = true}) async {
    editorIsBusy = true;

    final GistLoader loader = deps[GistLoader];

    try {
      final gist = await loader.loadGist(id);
      setContextSources(<String, String>{
        'main.dart': gist.getFile('main.dart')?.content ?? '',
        'index.html': gist.getFile('index.html')?.content ?? '',
        'styles.css': gist.getFile('styles.css')?.content ?? '',
        'solution.dart': gist.getFile('solution.dart')?.content ?? '',
        'test.dart': gist.getFile('test.dart')?.content ?? '',
        'hint.txt': gist.getFile('hint.txt')?.content ?? '',
      });

      if (analyze) {
        _performAnalysis();
      }
    } on GistLoaderException catch (ex) {
      // No gist was loaded, so clear the editors.
      setContextSources(<String, String>{});

      if (ex.failureType == GistLoaderFailureType.gistDoesNotExist) {
        await dialog.showOk('Error loading gist',
            'No gist was found matching the ID provided ($gistId).');
      } else if (ex.failureType == GistLoaderFailureType.rateLimitExceeded) {
        await dialog.showOk(
            'Error loading gist',
            'GitHub\'s rate limit for '
                'API requests has been exceeded. This is typically caused by '
                'repeatedly loading a single page that has many DartPad embeds or '
                'when many users are accessing DartPad (and therefore GitHub\'s '
                'API server) from a single, shared IP address. Quotas are '
                'typically renewed within an hour, so the best course of action is '
                'to try back later.');
      } else {
        await dialog.showOk(
            'Error loading gist',
            'An error occurred while '
                'loading Gist ID $gistId.');
      }
    }
  }

  void _resetCode() {
    setContextSources(lastInjectedSourceCode);
  }

  void setContextSources(Map<String, String> sources) {
    context.dartSource = sources['main.dart'] ?? '';
    context.solution = sources['solution.dart'] ?? '';
    context.testMethod = sources['test.dart'] ?? '';
    context.htmlSource = sources['index.html'] ?? '';
    context.cssSource = sources['styles.css'] ?? '';
    context.hint = sources['hint.txt'] ?? '';
    tabController.setTabVisibility(
        'test', context.testMethod.isNotEmpty && _showTestCode);
    showHintButton?.hidden = context.hint.isEmpty;
    solutionTab?.toggleAttr('hidden', context.solution.isEmpty);
    editorIsBusy = false;
  }

  void _handleExecute() {
    if (editorIsBusy) {
      return;
    }

    if (context.dartSource.isEmpty) {
      dialog.showOk(
          'No code to execute',
          'Try entering some Dart code into the "Dart" tab, then click this '
              'button again to run it.');
      return;
    }

    ga?.sendEvent('execution', 'initiated');

    editorIsBusy = true;
    testResultBox.hide();
    hintBox.hide();
    consoleExpandController.clear();

    final fullCode = '${context.dartSource}\n${context.testMethod}\n'
        '${executionSvc.testResultDecoration}';

    var input = CompileRequest()..source = fullCode;
    if (options.mode == NewEmbedMode.flutter) {
      dartServices
          .compileDDC(input)
          .timeout(longServiceCallTimeout)
          .then((CompileDDCResponse response) {
        executionSvc.execute(
          '',
          '',
          javaScript: response.result,
          javaScriptUrl: response.modulesBaseUrl,
        );
        ga?.sendEvent('execution', 'ddc-compile-success');
      }).catchError((e, st) {
        consoleExpandController
            .appendError('Error compiling to JavaScript:\n$e');
        print(st);
        ga?.sendEvent('execution', 'ddc-compile-failure');
      }).whenComplete(() {
        webOutputLabel.setAttr('hidden');
        editorIsBusy = false;
      });
    } else if (options.mode == NewEmbedMode.html) {
      dartServices
          .compile(input)
          .timeout(longServiceCallTimeout)
          .then((CompileResponse response) {
        ga?.sendEvent('execution', 'html-compile-success');
        return executionSvc.execute(
            context.htmlSource, context.cssSource, javaScript: response.result);
      }).catchError((e, st) {
        consoleExpandController
            .appendError('Error compiling to JavaScript:\n$e');
        print(st);
        ga?.sendEvent('execution', 'html-compile-failure');
      }).whenComplete(() {
        webOutputLabel.setAttr('hidden');
        editorIsBusy = false;
      });
    } else {
      dartServices
          .compile(input)
          .timeout(longServiceCallTimeout)
          .then((CompileResponse response) {
<<<<<<< HEAD
        executionSvc.execute('', '', javaScript: response.result);
=======
        executionSvc.execute('', '', response.result);
        ga?.sendEvent('execution', 'compile-success');
>>>>>>> 6a10da62
      }).catchError((e, st) {
        consoleExpandController
            .appendError('Error compiling to JavaScript:\n$e');
        print(st);
        ga?.sendEvent('execution', 'compile-failure');
      }).whenComplete(() {
        editorIsBusy = false;
      });
    }
  }

  void _displayIssues(List<AnalysisIssue> issues) {
    testResultBox.hide();
    hintBox.hide();
    analysisResultsController.display(issues);
  }

  /// Perform static analysis of the source code.
  void _performAnalysis([_]) {
    _debounceTimer.invoke(() {
      final dartServices = deps[DartservicesApi] as DartservicesApi;
      final userSource = context.dartSource;
      // Create a synthesis of the user code and other code to analyze.
      final fullSource = '$userSource\n'
          '${context.testMethod}\n'
          '${executionSvc.testResultDecoration}\n';
      final sourceRequest = SourceRequest()..source = fullSource;
      final lines = Lines(sourceRequest.source);

      dartServices
          .analyze(sourceRequest)
          .timeout(serviceCallTimeout)
          .then((AnalysisResults result) {
        // Discard if the document has been mutated since we requested analysis.
        if (userSource != context.dartSource) return;

        _displayIssues(result.issues);

        Iterable<Annotation> issues = result.issues.map((AnalysisIssue issue) {
          final charStart = issue.charStart;
          final startLine = lines.getLineForOffset(charStart);
          final endLine = lines.getLineForOffset(charStart + issue.charLength);

          return Annotation(
            issue.kind,
            issue.message,
            issue.line,
            start: Position(
              startLine,
              charStart - lines.offsetForLine(startLine),
            ),
            end: Position(
              endLine,
              charStart + issue.charLength - lines.offsetForLine(startLine),
            ),
          );
        });

        userCodeEditor.document.setAnnotations(issues.toList());
      }).catchError((e) {
        if (e is! TimeoutException) {
          final String message = e is ApiRequestError ? e.message : '$e';

          _displayIssues([
            AnalysisIssue()
              ..kind = 'error'
              ..line = 1
              ..message = message
          ]);
          userCodeEditor.document.setAnnotations([]);
        }
      });
    });
  }

  void _performFormat() async {
    String originalSource = userCodeEditor.document.value;
    SourceRequest input = SourceRequest()..source = originalSource;

    try {
      formatButton.disabled = true;
      FormatResponse result =
          await dartServices.format(input).timeout(serviceCallTimeout);

      formatButton.disabled = false;

      // Check that the user hasn't edited the source since the format request.
      if (originalSource == userCodeEditor.document.value) {
        // And, check that the format request did modify the source code.
        if (originalSource != result.newString) {
          userCodeEditor.document.updateValue(result.newString);
          _performAnalysis();
        }
      }
    } catch (e) {
      formatButton.disabled = false;
      print(e);
    }
  }

  void _handleAutoCompletion(KeyboardEvent e) {
    if (userCodeEditor.hasFocus && e.keyCode == KeyCode.PERIOD) {
      userCodeEditor.showCompletions(autoInvoked: true);
    }
  }

  bool get isDarkMode {
    final url = Uri.parse(window.location.toString());
    return url.queryParameters['theme'] == 'dark';
  }

  int get initialSplitPercent {
    const int defaultSplitPercentage = 70;

    final url = Uri.parse(window.location.toString());
    if (!url.queryParameters.containsKey('split')) {
      return defaultSplitPercentage;
    }

    var s =
        int.tryParse(url.queryParameters['split']) ?? defaultSplitPercentage;

    // keep the split within the range [5, 95]
    s = math.min(s, 95);
    s = math.max(s, 5);
    return s;
  }

  void _jumpTo(int line, int charStart, int charLength, {bool focus = false}) {
    Document doc = userCodeEditor.document;

    doc.select(
        doc.posFromIndex(charStart), doc.posFromIndex(charStart + charLength));

    if (focus) userCodeEditor.focus();
  }

  void _initializeMaterialRipples() {
    MDCRipple(executeButton._element.element);
    MDCRipple(reloadGistButton._element.element);
    MDCRipple(formatButton._element.element);
    MDCRipple(showHintButton._element.element);
  }
}

// material-components-web uses specific classes for its navigation styling,
// rather than an attribute. This class extends the tab controller code to also
// toggle that class.
class NewEmbedTabController extends TabController {
  final MDCTabBar _tabBar;
  final Dialog _dialog;
  bool _userHasSeenSolution = false;

  NewEmbedTabController(this._tabBar, this._dialog);

  void registerTab(TabElement tab) {
    tabs.add(tab);

    try {
      tab.onClick
          .listen((_) => selectTab(tab.name, force: _userHasSeenSolution));
    } catch (e, st) {
      print('Error from registerTab: $e\n$st');
    }
  }

  /// This method will throw if the tabName is not the name of a current tab.
  @override
  Future selectTab(String tabName, {bool force = false}) async {
    // Show a confirmation dialog if the solution tab is tapped
    if (tabName == 'solution' && !force) {
      var result = await _dialog.showYesNo(
        'Show solution?',
        'If you just want a hint, click <span style="font-weight:bold">Cancel'
            '</span> and then <span style="font-weight:bold">Hint</span>.',
        yesText: "Show solution",
        noText: "Cancel",
      );
      // Go back to the editor tab
      if (result == DialogResult.no) {
        tabName = 'editor';
      }
    }

    if (tabName == 'solution') {
      _userHasSeenSolution = true;
    }

    var tab = tabs.firstWhere((t) => t.name == tabName);
    var idx = tabs.indexOf(tab);

    _tabBar.activateTab(idx);

    for (var t in tabs) {
      t.toggleAttr('aria-selected', t == tab);
    }

    super.selectTab(tabName);
  }

  void setTabVisibility(String tabName, bool visible) {
    tabs
        .firstWhere((t) => t.name == tabName, orElse: () => null)
        ?.toggleAttr('hidden', !visible);
  }
}

/// A container underneath the tab strip that can show or hide itself as needed.
class TabView {
  final DElement element;

  const TabView(this.element);

  void setSelected(bool selected) {
    if (selected) {
      element.clearAttr('hidden');
    } else {
      element.setAttr('hidden');
    }
  }
}

class Counter {
  Counter(this.element);

  final SpanElement element;

  int _itemCount = 0;

  void increment() {
    _itemCount++;
    element.text = '$_itemCount';
    element.attributes.remove('hidden');
  }

  void clear() {
    _itemCount = 0;
    element.setAttribute('hidden', 'true');
  }
}

/// It's a real word, I swear.
class DisableableButton {
  DisableableButton(ButtonElement anchorElement, VoidCallback onClick)
      : assert(anchorElement != null),
        assert(onClick != null) {
    _element = DElement(anchorElement);
    _element.onClick.listen((e) {
      if (!_disabled) {
        onClick();
      }
    });
  }

  static const disabledClassName = 'disabled';

  DElement _element;

  bool _disabled = false;

  bool get disabled => _disabled;

  set disabled(bool value) {
    _disabled = value;
    _element.toggleClass(disabledClassName, value);
  }

  set hidden(bool value) {
    _element.toggleAttr('hidden', value);
  }
}

class Octicon {
  static const prefix = 'octicon-';

  Octicon(this.element);

  final DivElement element;

  String get iconName {
    return element.classes
        .firstWhere((s) => s.startsWith(prefix), orElse: () => '');
  }

  set iconName(String name) {
    element.classes.removeWhere((s) => s.startsWith(prefix));
    element.classes.add('$prefix$name');
  }

  static bool elementIsOcticon(Element el) =>
      el.classes.any((s) => s.startsWith(prefix));
}

enum FlashBoxStyle {
  warn,
  error,
  success,
}

class FlashBox {
  /// This constructor will throw if [div] does not have a child with the
  /// flash-close class and a child with the message-container class.
  FlashBox(DivElement div) {
    _element = DElement(div);
    _messageContainer = DElement(div.querySelector('.message-container'));

    final closeLink = DElement(div.querySelector('.flash-close'));
    closeLink.onClick.listen((event) {
      hide();
    });
  }

  static const classNamesForStyles = <FlashBoxStyle, String>{
    FlashBoxStyle.warn: 'flash-warn',
    FlashBoxStyle.error: 'flash-error',
    FlashBoxStyle.success: 'flash-success',
  };

  DElement _element;

  DElement _messageContainer;

  void showStrings(List<String> messages, [FlashBoxStyle style]) {
    showElements(messages.map((m) => DivElement()..text = m).toList(), style);
  }

  void showElements(List<Element> elements, [FlashBoxStyle style]) {
    _element.clearAttr('hidden');
    _element.element.classes
        .removeWhere((s) => classNamesForStyles.values.contains(s));

    if (style != null) {
      _element.toggleClass(classNamesForStyles[style], true);
    }

    _messageContainer.clearChildren();

    for (final element in elements) {
      _messageContainer.add(element);
    }
  }

  void hide() {
    _element.setAttr('hidden');
  }

  void show() {
    _element.clearAttr('hidden');
  }
}

class AnalysisResultsController {
  static const String _noIssuesMsg = 'no issues';
  static const String _hideMsg = 'hide';
  static const String _showMsg = 'show';

  static const Map<String, List<String>> _classesForType = {
    'info': ['issuelabel', 'info'],
    'warning': ['issuelabel', 'warning'],
    'error': ['issuelabel', 'error'],
  };

  DElement flash;
  DElement message;
  DElement toggle;
  bool _flashHidden;

  final StreamController<AnalysisIssue> _onClickController =
      StreamController.broadcast();

  Stream<AnalysisIssue> get onIssueClick => _onClickController.stream;

  AnalysisResultsController(this.flash, this.message, this.toggle) {
    // Show issues by default, but hide the flash element (otherwise an empty
    // flash container will be shown). display() will un-hide the element when
    // there are issues to display.
    _flashHidden = false;
    flash.setAttr('hidden');
    toggle.text = _hideMsg;

    message.text = _noIssuesMsg;
    MDCRipple(toggle.element);
    toggle.onClick.listen((_) {
      if (_flashHidden) {
        showFlash();
      } else {
        hideFlash();
      }
    });
  }

  void display(List<AnalysisIssue> issues) {
    if (issues.isEmpty) {
      message.text = _noIssuesMsg;

      // hide the flash without toggling the hidden state
      flash.setAttr('hidden');

      hideToggle();
      return;
    }

    // show the flash without toggling the hidden state
    if (!_flashHidden) {
      flash.clearAttr('hidden');
    }

    showToggle();
    message.text = '${issues.length} issues';

    flash.clearChildren();
    for (var elem in issues.map(_issueElement)) {
      flash.add(elem);
    }
  }

  Element _issueElement(AnalysisIssue issue) {
    var message = issue.message;
    if (issue.message.endsWith('.')) {
      message = message.substring(0, message.length - 1);
    }

    var elem = DivElement()..classes.add('issue');

    elem.children.add(SpanElement()
      ..text = issue.kind
      ..classes.addAll(_classesForType[issue.kind]));

    elem.children.add(SpanElement()
      ..text = '$message - line ${issue.line}'
      ..classes.add('message'));

    elem.onClick.listen((_) {
      _onClickController.add(issue);
    });

    return elem;
  }

  void hideToggle() {
    toggle.setAttr('hidden');
  }

  void showToggle() {
    toggle.clearAttr('hidden');
  }

  void hideFlash() {
    flash.setAttr('hidden');
    _flashHidden = true;
    toggle.text = _showMsg;
  }

  void showFlash() {
    _flashHidden = false;
    flash.clearAttr('hidden');
    toggle.text = _hideMsg;
  }
}

/// Manages the visibility and contents of the console
class ConsoleController {
  final DElement console;

  ConsoleController(Element console) : console = DElement(console) {
    console.removeAttribute('hidden');
  }

  void appendError(String error) {
    if (error == null) {
      return;
    }

    var line = DivElement()
      ..text = filterCloudUrls(error)
      ..classes.add('text-red');
    console.add(line);
  }

  void appendMessage(String message) {
    if (message == null) {
      return;
    }
    var line = DivElement()..text = filterCloudUrls(message);
    console.add(line);
  }

  void clear() {
    console.text = '';
  }
}

class ConsoleExpandController extends ConsoleController {
  final DElement expandButton;
  final DElement footer;
  final DElement expandIcon;
  final Counter unreadCounter;
  final Function onSizeChanged;
  Splitter _splitter;
  bool _expanded;

  ConsoleExpandController({
    Element expandButton,
    Element footer,
    Element expandIcon,
    Element consoleElement,
    this.unreadCounter,
    this.onSizeChanged,
  })  : expandButton = DElement(expandButton),
        footer = DElement(footer),
        expandIcon = DElement(expandIcon),
        _expanded = false,
        super(consoleElement) {
    super.console.setAttr('hidden');
    footer.removeAttribute('hidden');
    expandButton.onClick.listen((_) => _toggleExpanded());
  }

  void appendError(String error) {
    super.appendError(error);
    if (!_expanded && error != null) {
      unreadCounter.increment();
    }
  }

  void appendMessage(String message) {
    super.appendMessage(message);
    if (!_expanded && message != null) {
      unreadCounter.increment();
    }
  }

  void clear() {
    super.clear();
    unreadCounter.clear();
  }

  void _toggleExpanded() {
    _expanded = !_expanded;
    if (_expanded) {
      _initSplitter();
      _splitter.setSizes([60, 40]);
      console.element.removeAttribute('hidden');
      expandIcon.element.classes.remove('octicon-triangle-up');
      expandIcon.element.classes.add('octicon-triangle-down');
      footer.toggleClass('footer-top-border', false);
      unreadCounter.clear();
    } else {
      _splitter.setSizes([100, 0]);
      console.element.setAttribute('hidden', 'true');
      expandIcon.element.classes.remove('octicon-triangle-down');
      expandIcon.element.classes.add('octicon-triangle-up');
      footer.toggleClass('footer-top-border', true);
      try {
        _splitter.destroy();
      } on NoSuchMethodError {
        // dart2js throws NoSuchMethodError (dartdevc is ok)
        // TODO(ryjohn): why does this happen?
      }
    }
    this.onSizeChanged();
  }

  void _initSplitter() {
    var splitterElements = [
      querySelector('#editor-container'),
      querySelector('#console-output-footer'),
    ];
    _splitter = flexSplit(
      splitterElements,
      horizontal: false,
      gutterSize: defaultSplitterWidth,
      sizes: [60, 40],
      minSize: [32, 32],
    );
  }
}

enum DialogResult {
  yes,
  no,
  ok,
  cancel,
}

class Dialog {
  final MDCDialog _mdcDialog;
  final Element _leftButton;
  final Element _rightButton;
  final Element _title;
  final Element _content;

  Dialog()
      : _mdcDialog = MDCDialog(querySelector('.mdc-dialog')),
        _leftButton = querySelector('#dialog-left-button'),
        _rightButton = querySelector('#dialog-right-button'),
        _title = querySelector('#my-dialog-title'),
        _content = querySelector('#my-dialog-content');

  Future<DialogResult> showYesNo(String title, String htmlMessage,
      {String yesText = "Yes", String noText = "No"}) {
    return _setUpAndDisplay(
      title,
      htmlMessage,
      noText,
      yesText,
      DialogResult.no,
      DialogResult.yes,
    );
  }

  Future<DialogResult> showOk(String title, String htmlMessage) {
    return _setUpAndDisplay(
      title,
      htmlMessage,
      '',
      "OK",
      DialogResult.cancel,
      DialogResult.ok,
      false,
    );
  }

  Future<DialogResult> showOkCancel(String title, String htmlMessage) {
    return _setUpAndDisplay(
      title,
      htmlMessage,
      'Cancel',
      'OK',
      DialogResult.cancel,
      DialogResult.ok,
    );
  }

  Future<DialogResult> _setUpAndDisplay(
      String title,
      String htmlMessage,
      String leftButtonText,
      String rightButtonText,
      DialogResult leftButtonResult,
      DialogResult rightButtonResult,
      [bool showLeftButton = true]) {
    _title.text = title;
    _content.setInnerHtml(htmlMessage, validator: PermissiveNodeValidator());
    _rightButton.text = rightButtonText;

    final completer = Completer<DialogResult>();
    StreamSubscription leftSub;

    if (showLeftButton) {
      _leftButton.text = leftButtonText;
      _leftButton.removeAttribute('hidden');
      leftSub = _leftButton.onClick.listen((_) {
        completer.complete(leftButtonResult);
      });
    } else {
      _leftButton.setAttribute('hidden', 'true');
    }

    final rightSub = _rightButton.onClick.listen((_) {
      completer.complete(rightButtonResult);
    });

    _mdcDialog.open();

    return completer.future.then((v) {
      leftSub?.cancel();
      rightSub.cancel();
      _mdcDialog.close();
      return v;
    });
  }
}

class NewEmbedContext {
  final Editor userCodeEditor;
  final Editor htmlEditor;
  final Editor cssEditor;
  final Editor testEditor;
  final Editor solutionEditor;

  Document _dartDoc;
  Document _htmlDoc;
  Document _cssDoc;

  String hint = '';

  String _solution = '';

  String get testMethod => testEditor.document.value;

  set testMethod(String value) {
    testEditor.document.value = value;
  }

  String get solution => _solution;

  set solution(String value) {
    _solution = value;
    solutionEditor.document.value = value;
  }

  final _dartDirtyController = StreamController.broadcast();

  final _dartReconcileController = StreamController.broadcast();

  NewEmbedContext(this.userCodeEditor, this.testEditor, this.solutionEditor,
      this.htmlEditor, this.cssEditor) {
    _dartDoc = userCodeEditor.document;
    _htmlDoc = htmlEditor?.document;
    _cssDoc = cssEditor?.document;
    _dartDoc.onChange.listen((_) => _dartDirtyController.add(null));
    _createReconciler(_dartDoc, _dartReconcileController, 1250);
  }

  Document get dartDocument => _dartDoc;

  String get dartSource => _dartDoc.value;

  String get htmlSource => _htmlDoc?.value;

  String get cssSource => _cssDoc?.value;

  set dartSource(String value) {
    userCodeEditor.document.value = value;
  }

  set htmlSource(String value) {
    htmlEditor.document.value = value;
  }

  set cssSource(String value) {
    cssEditor.document.value = value;
  }

  String get activeMode => userCodeEditor.mode;

  Stream get onDartDirty => _dartDirtyController.stream;

  Stream get onDartReconcile => _dartReconcileController.stream;

  void markDartClean() => _dartDoc.markClean();

  /// Restore the focus to the last focused editor.
  void focus() => userCodeEditor.focus();

  void _createReconciler(Document doc, StreamController controller, int delay) {
    Timer timer;
    doc.onChange.listen((_) {
      if (timer != null) timer.cancel();
      timer = Timer(Duration(milliseconds: delay), () {
        controller.add(null);
      });
    });
  }

  /// Return true if the current cursor position is in a whitespace char.
  bool cursorPositionIsWhitespace() {
    // TODO(DomesticMouse): implement with CodeMirror integration
    return false;
  }
}

final RegExp _flutterUrlExp =
    RegExp(r'(https:[a-zA-Z0-9_=%&\/\-\?\.]+flutter_web\.js)(:\d+:\d+)');
final RegExp _dartUrlExp =
    RegExp(r'(https:[a-zA-Z0-9_=%&\/\-\?\.]+dart_sdk\.js)(:\d+:\d+)');

String filterCloudUrls(String trace) {
  return trace
      ?.replaceAllMapped(
          _flutterUrlExp, (m) => '[Flutter SDK Source]${m.group(2)}')
      ?.replaceAllMapped(_dartUrlExp, (m) => '[Dart SDK Source]${m.group(2)}');
}<|MERGE_RESOLUTION|>--- conflicted
+++ resolved
@@ -65,6 +65,8 @@
 
 /// An embeddable DartPad UI that provides the ability to test the user's code
 /// snippet against a desired result.
+///
+/// TODO: Fix embed to match new API
 class NewEmbed {
   final NewEmbedOptions options;
   DisableableButton executeButton;
@@ -185,8 +187,8 @@
 
     unreadConsoleCounter = Counter(querySelector('#unread-console-counter'));
 
-    executeButton =
-        DisableableButton(querySelector('#execute'), _handleExecute);
+//    executeButton =
+//        DisableableButton(querySelector('#execute'), _handleExecute);
 
     reloadGistButton = DisableableButton(querySelector('#reload-gist'), () {
       if (gistId.isNotEmpty) {
@@ -427,7 +429,7 @@
       userCodeEditor.showCompletions(onlyShowFixes: true);
     }, 'Quick fix');
 
-    keys.bind(['ctrl-enter', 'macctrl-enter'], _handleExecute, 'Run');
+//    keys.bind(['ctrl-enter', 'macctrl-enter'], _handleExecute, 'Run');
 
     document.onKeyUp.listen(_handleAutoCompletion);
 
@@ -533,89 +535,85 @@
     editorIsBusy = false;
   }
 
-  void _handleExecute() {
-    if (editorIsBusy) {
-      return;
-    }
-
-    if (context.dartSource.isEmpty) {
-      dialog.showOk(
-          'No code to execute',
-          'Try entering some Dart code into the "Dart" tab, then click this '
-              'button again to run it.');
-      return;
-    }
-
-    ga?.sendEvent('execution', 'initiated');
-
-    editorIsBusy = true;
-    testResultBox.hide();
-    hintBox.hide();
-    consoleExpandController.clear();
-
-    final fullCode = '${context.dartSource}\n${context.testMethod}\n'
-        '${executionSvc.testResultDecoration}';
-
-    var input = CompileRequest()..source = fullCode;
-    if (options.mode == NewEmbedMode.flutter) {
-      dartServices
-          .compileDDC(input)
-          .timeout(longServiceCallTimeout)
-          .then((CompileDDCResponse response) {
-        executionSvc.execute(
-          '',
-          '',
-          javaScript: response.result,
-          javaScriptUrl: response.modulesBaseUrl,
-        );
-        ga?.sendEvent('execution', 'ddc-compile-success');
-      }).catchError((e, st) {
-        consoleExpandController
-            .appendError('Error compiling to JavaScript:\n$e');
-        print(st);
-        ga?.sendEvent('execution', 'ddc-compile-failure');
-      }).whenComplete(() {
-        webOutputLabel.setAttr('hidden');
-        editorIsBusy = false;
-      });
-    } else if (options.mode == NewEmbedMode.html) {
-      dartServices
-          .compile(input)
-          .timeout(longServiceCallTimeout)
-          .then((CompileResponse response) {
-        ga?.sendEvent('execution', 'html-compile-success');
-        return executionSvc.execute(
-            context.htmlSource, context.cssSource, javaScript: response.result);
-      }).catchError((e, st) {
-        consoleExpandController
-            .appendError('Error compiling to JavaScript:\n$e');
-        print(st);
-        ga?.sendEvent('execution', 'html-compile-failure');
-      }).whenComplete(() {
-        webOutputLabel.setAttr('hidden');
-        editorIsBusy = false;
-      });
-    } else {
-      dartServices
-          .compile(input)
-          .timeout(longServiceCallTimeout)
-          .then((CompileResponse response) {
-<<<<<<< HEAD
-        executionSvc.execute('', '', javaScript: response.result);
-=======
-        executionSvc.execute('', '', response.result);
-        ga?.sendEvent('execution', 'compile-success');
->>>>>>> 6a10da62
-      }).catchError((e, st) {
-        consoleExpandController
-            .appendError('Error compiling to JavaScript:\n$e');
-        print(st);
-        ga?.sendEvent('execution', 'compile-failure');
-      }).whenComplete(() {
-        editorIsBusy = false;
-      });
-    }
-  }
+//  void _handleExecute() {
+//    if (editorIsBusy) {
+//      return;
+//    }
+//
+//    if (context.dartSource.isEmpty) {
+//      dialog.showOk(
+//          'No code to execute',
+//          'Try entering some Dart code into the "Dart" tab, then click this '
+//              'button again to run it.');
+//      return;
+//    }
+//
+//    ga?.sendEvent('execution', 'initiated');
+//
+//    editorIsBusy = true;
+//    testResultBox.hide();
+//    hintBox.hide();
+//    consoleExpandController.clear();
+//
+//    final fullCode = '${context.dartSource}\n${context.testMethod}\n'
+//        '${executionSvc.testResultDecoration}';
+//
+//    var input = CompileRequest()..source = fullCode;
+//    if (options.mode == NewEmbedMode.flutter) {
+//      dartServices
+//          .compileDDC(input)
+//          .timeout(longServiceCallTimeout)
+//          .then((CompileDDCResponse response) {
+//        executionSvc.execute(
+//          '',
+//          '',
+//          javaScript: response.result,
+//          javaScriptUrl: response.modulesBaseUrl,
+//        );
+//        ga?.sendEvent('execution', 'ddc-compile-success');
+//      }).catchError((e, st) {
+//        consoleExpandController
+//            .appendError('Error compiling to JavaScript:\n$e');
+//        print(st);
+//        ga?.sendEvent('execution', 'ddc-compile-failure');
+//      }).whenComplete(() {
+//        webOutputLabel.setAttr('hidden');
+//        editorIsBusy = false;
+//      });
+//    } else if (options.mode == NewEmbedMode.html) {
+//      dartServices
+//          .compile(input)
+//          .timeout(longServiceCallTimeout)
+//          .then((CompileResponse response) {
+//        ga?.sendEvent('execution', 'html-compile-success');
+//        return executionSvc.execute(
+//            context.htmlSource, context.cssSource, javaScript: response.result);
+//      }).catchError((e, st) {
+//        consoleExpandController
+//            .appendError('Error compiling to JavaScript:\n$e');
+//        print(st);
+//        ga?.sendEvent('execution', 'html-compile-failure');
+//      }).whenComplete(() {
+//        webOutputLabel.setAttr('hidden');
+//        editorIsBusy = false;
+//      });
+//    } else {
+//      dartServices
+//          .compile(input)
+//          .timeout(longServiceCallTimeout)
+//          .then((CompileResponse response) {
+//        executionSvc.execute('', '', javaScript: response.result);
+//        ga?.sendEvent('execution', 'compile-success');
+//      }).catchError((e, st) {
+//        consoleExpandController
+//            .appendError('Error compiling to JavaScript:\n$e');
+//        print(st);
+//        ga?.sendEvent('execution', 'compile-failure');
+//      }).whenComplete(() {
+//        editorIsBusy = false;
+//      });
+//    }
+//  }
 
   void _displayIssues(List<AnalysisIssue> issues) {
     testResultBox.hide();
